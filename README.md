# quickstatements3

Repository for the development of a version 3 of the [QuickStatements](https://www.wikidata.org/wiki/Help:QuickStatements) tool for making bulk edits to [Wikidata](https://www.wikidata.org).

## Local development HOW TO

Required tools:

* Docker
* docker-compose
* Make

To build the development container

```bash
> make build
```

<<<<<<< HEAD
To run a shell inside the container

```bash
> make shell
```

Make sure that you have an env file inside the local etc/ dir.
This file contains all the **ENVIRONMENT VARIABLES** used by the system and must never be added to your git repo.
=======
Make sure that you have an env file inside the local etc/ dir. This file contains all the **ENVIRONMENT VARIABLES** used by the system and must never be added to your git repo.
>>>>>>> 11d93db1

To generate a good secret key you can run with python 3.6+

```
python -c "import secrets; print(secrets.token_urlsafe())"
```

To start all services (database, web server, run a shell inside the container)

```bash
> make run
```

<<<<<<< HEAD
Now that everything is set up, we can start **Quickstatements**.
We have 2 ways of doing that:
=======
If everything is correct, **Quickstatements** will be available at http://localhost:8000/
>>>>>>> 11d93db1

If you are running this for the first time, you have to create a superuser for the Django admin. You can access the container with `make shell`. From there:

```bash
> django-admin createsuperuser
```

will run an interactive command which will ask you for your username, password, email, etc... follow the prompts and you should be able to login to the admin at `http://localhost:8000/admin`

## Wikibase server

QuickStatements 3.0 uses the Wikibase REST API to interact with a Wikibase server.
To define which server it is pointing to, define the `BASE_REST_URL` environment variable, pointing to the `rest.php` endpoint.
For example: `BASE_REST_URL=https://test.wikidata.org/w/rest.php`.

QuickStatements 3.0 uses the Wikibase REST API provided in `/wikibase/v1` and the profile endpoint for the Oauth2 API, provided in `/oauth2` to check autoconfirmation status and authorize users.

Currently it's only possible to point at one Wikibase instance.

## OAuth

This application uses OAuth2 with the Mediawiki provider.

The grants we probably need are:

* Perform high volume activity
  * High-volume (bot) access
* Interact with pages
  * Edit existing pages
  * Edit protected pages (risk rating: vandalism)
  * Create, edit, and move pages

### Consumer

After registering a consumer in

<https://meta.wikimedia.org/wiki/Special:OAuthConsumerRegistration>

This application is listening on `/auth/callback/`, so, when registering, define the callback endpoint as `https://yourdomain.com/auth/callback/`.

After receveing the consumer id and secret, set up the `OAUTH_CLIENT_ID` and `OAUTH_CLIENT_SECRET` environment variables.

### Developer access

If you want to login with a developer access token, you need to register for yourself an owner-only consumer application for OAuth2.
Follow the form and be sure to tick "This consumer is for use only by <YOUR USERNAME>".

### Integration tests

To run Integration tests on https://test.wikidata.org, you'll need a developer access token (owner-only) to edit on `test.wikidata.org`.

After obtaining it, define the environment variable `INTEGRATION_TEST_AUTH_TOKEN` in `etc/env` file as your developer access token.
Then, run the tests with `make integration`.

Alternatively, define that environment varibale inside the container shell and run the tests directly with `python3 manage.py test integration`.

## Toolforge deployment

* Log in and enter into the tool user
* Clone the repository at `~/www/python/`
* Update `uwsgi.ini` with the tool name (in this case, it's `qs-dev`)
* Create the environment variables file at `~/www/python/src/.env` with `install -m 600 /dev/null ~/www/python/src/.env` so that only your user can read it.
* Run `deploy.sh`
* Logs are at `~/uwsgi.log`<|MERGE_RESOLUTION|>--- conflicted
+++ resolved
@@ -16,18 +16,9 @@
 > make build
 ```
 
-<<<<<<< HEAD
-To run a shell inside the container
-
-```bash
-> make shell
-```
 
 Make sure that you have an env file inside the local etc/ dir.
 This file contains all the **ENVIRONMENT VARIABLES** used by the system and must never be added to your git repo.
-=======
-Make sure that you have an env file inside the local etc/ dir. This file contains all the **ENVIRONMENT VARIABLES** used by the system and must never be added to your git repo.
->>>>>>> 11d93db1
 
 To generate a good secret key you can run with python 3.6+
 
@@ -41,12 +32,8 @@
 > make run
 ```
 
-<<<<<<< HEAD
-Now that everything is set up, we can start **Quickstatements**.
-We have 2 ways of doing that:
-=======
+
 If everything is correct, **Quickstatements** will be available at http://localhost:8000/
->>>>>>> 11d93db1
 
 If you are running this for the first time, you have to create a superuser for the Django admin. You can access the container with `make shell`. From there:
 
