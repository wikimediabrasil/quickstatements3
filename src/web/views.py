import requests

from django.shortcuts import render
from django.shortcuts import redirect
from django.views.decorators.http import require_http_methods
<<<<<<< HEAD

from core.models import Batch


@require_http_methods(["GET",])
def home(request):
    return render(request, "index.html")


@require_http_methods(["GET",])
def last_batches(request):
    last_batches = Batch.objects.all().order_by("-modified")[:20]
    return render(request, "batches.html", {"last_batches": list(last_batches)})


@require_http_methods(["GET",])
def last_batches_by_user(request, user):
    last_batches = Batch.objects.filter(user=user).order_by("-modified")[:20]
    # we need to use `username` since `user` is always supplied by django templates
    return render(request, "batches.html", {"last_batches": list(last_batches), "username": user})


@require_http_methods(["GET",])
def batch(request, pk):
    try:
        batch = Batch.objects.get(pk=pk)
        return render(request, "batch.html", {"batch": batch})
    except Batch.DoesNotExist:
        return render(request, "batch_not_found.html", {"pk": pk}, status=404)


def new_batch(request):
    if request.method == "POST":
        raise ValueError("not implemented")
    else:
        return render(request, "new_batch.html", {})
=======
>>>>>>> d3c7905c

from core.models import Batch


@require_http_methods(["GET",])
def home(request):
    return render(request, "index.html")


@require_http_methods(["GET",])
def last_batches(request):
    last_batches = Batch.objects.all().order_by("-modified")[:20]
    return render(request, "batches.html", {"last_batches": list(last_batches)})


@require_http_methods(["GET",])
def last_batches_by_user(request, user):
    last_batches = Batch.objects.filter(user=user).order_by("-modified")[:20]
    # we need to use `username` since `user` is always supplied by django templates
    return render(request, "batches.html", {"last_batches": list(last_batches), "username": user})


@require_http_methods(["GET",])
def batch(request, pk):
    try:
        batch = Batch.objects.get(pk=pk)
        return render(request, "batch.html", {"batch": batch})
    except Batch.DoesNotExist:
        return render(request, "batch_not_found.html", {"pk": pk}, status=404)


def new_batch(request):
    if request.method == "POST":
        raise ValueError("not implemented")
    else:
        return render(request, "new_batch.html", {})


from api.client import Client

def login(request):
    if request.session.get("username") is not None:
        return redirect("/auth/profile/")
    else:
        return render(request, "login.html", {})


def logout(request):
    request.session.flush()
    return redirect("/")


def login_dev(request):
    if request.method == "POST":
        # obtain dev token
        token = request.POST["access_token"]

        client = Client.from_token(token)

        # Verify submitted token by checking `username` in the response
        try:
            username = client.get_username()
        except ValueError as e:
            data = {"error": e}
            return render(request, "login_dev.html", data, status=400)

        # save access token and Wikimedia username in the user's session
        request.session["access_token"] = token
        request.session["username"] = username

        return redirect("/auth/profile/")
    else:
        return render(request, "login_dev.html", {})


def profile(request):
    data = {
        "username": request.session.get("username"),
    }
    return render(request, "profile.html", data)<|MERGE_RESOLUTION|>--- conflicted
+++ resolved
@@ -3,45 +3,6 @@
 from django.shortcuts import render
 from django.shortcuts import redirect
 from django.views.decorators.http import require_http_methods
-<<<<<<< HEAD
-
-from core.models import Batch
-
-
-@require_http_methods(["GET",])
-def home(request):
-    return render(request, "index.html")
-
-
-@require_http_methods(["GET",])
-def last_batches(request):
-    last_batches = Batch.objects.all().order_by("-modified")[:20]
-    return render(request, "batches.html", {"last_batches": list(last_batches)})
-
-
-@require_http_methods(["GET",])
-def last_batches_by_user(request, user):
-    last_batches = Batch.objects.filter(user=user).order_by("-modified")[:20]
-    # we need to use `username` since `user` is always supplied by django templates
-    return render(request, "batches.html", {"last_batches": list(last_batches), "username": user})
-
-
-@require_http_methods(["GET",])
-def batch(request, pk):
-    try:
-        batch = Batch.objects.get(pk=pk)
-        return render(request, "batch.html", {"batch": batch})
-    except Batch.DoesNotExist:
-        return render(request, "batch_not_found.html", {"pk": pk}, status=404)
-
-
-def new_batch(request):
-    if request.method == "POST":
-        raise ValueError("not implemented")
-    else:
-        return render(request, "new_batch.html", {})
-=======
->>>>>>> d3c7905c
 
 from core.models import Batch
 
