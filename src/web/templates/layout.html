{% load static %}

<!DOCTYPE HTML>
<html>

<head>
  <meta charset="utf-8">
  <meta name="viewport" content="width=device-width, initial-scale=1">
  <meta name="color-scheme" content="light dark">
  <link rel="stylesheet" href="{% static 'pico.jade.min.css' %}">
<<<<<<< HEAD
  <title>QuickStatements 3.0</title>
=======
  <script src="{% static 'htmx.v2.0.0.min.js' %}"></script>
  <title>QuickStatements 3.0</title>
  <style>
    /* automatically add the spinner */
    img.htmx-indicator {
      content: url("{% static 'spinner.svg' %}");
      width: 32px;
      height: 32px;
    }
  </style>
>>>>>>> d3c7905c
</head>

<body>
  <main class="container">
    <nav>
      <ul>
        <li><a href="{% url 'home' %}"><strong>QuickStatements 3.0</strong></a></li>
        <li><a href="{% url 'new_batch' %}">New batch</a></li>
        <li><a href="{% url 'last_batches' %}">Last batches</a></li>
        <li><a href="https://github.com/WikiMovimentoBrasil/quickstatements3">Git</a></li>
      </ul>
      <ul>
        {% if user.is_anonymous %}
        <li><a href="{% url 'login' %}">Login</a></li>
        {% else %}
        <li><a href="{% url 'profile' %}">User:{{user}}</a></li>
        <li><a href="{% url 'last_batches_by_user' user=user %}">Your last batches</a></li>
        {% endif %}
      </ul>
    </nav>
    {% block content %}
    {% endblock content %}
  </main>

  {% block scripts %}
  {% endblock scripts %}
</body>

</html><|MERGE_RESOLUTION|>--- conflicted
+++ resolved
@@ -8,9 +8,6 @@
   <meta name="viewport" content="width=device-width, initial-scale=1">
   <meta name="color-scheme" content="light dark">
   <link rel="stylesheet" href="{% static 'pico.jade.min.css' %}">
-<<<<<<< HEAD
-  <title>QuickStatements 3.0</title>
-=======
   <script src="{% static 'htmx.v2.0.0.min.js' %}"></script>
   <title>QuickStatements 3.0</title>
   <style>
@@ -21,7 +18,6 @@
       height: 32px;
     }
   </style>
->>>>>>> d3c7905c
 </head>
 
 <body>
