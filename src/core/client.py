--- conflicted
+++ resolved
@@ -58,32 +58,8 @@
         "BASE_REST_URL",
         "https://www.wikidata.org/w/rest.php",
     )
-<<<<<<< HEAD
     ENDPOINT_PROFILE = f"{BASE_REST_URL}/oauth2/resource/profile"
     WIKIBASE_URL = f"{BASE_REST_URL}/wikibase/v0"
-    # TODO: get this from /property-data-types
-    DATA_TYPE_TO_VALUE_TYPE = {
-        "commonsMedia": "string",
-        "geo-shape": "string",
-        "tabular-data": "string",
-        "url": "string",
-        "external-id": "string",
-        "wikibase-item": "wikibase-entityid",
-        "wikibase-property": "wikibase-entityid",
-        "globe-coordinate": "globecoordinate",
-        "monolingualtext": "monolingualtext",
-        "quantity": "quantity",
-        "string": "string",
-        "time": "time",
-        "musical-notation": "string",
-        "math": "string",
-        "wikibase-lexeme": "wikibase-entityid",
-        "wikibase-form": "wikibase-entityid",
-        "wikibase-sense": "wikibase-entityid",
-        "entity-schema": "wikibase-entityid",
-    }
-=======
->>>>>>> d20f6a43
 
     def __init__(self, token):
         self.token = token
