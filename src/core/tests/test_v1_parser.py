from django.test import TestCase

from core.models import Batch
from core.models import BatchCommand
from core.parsers.v1 import V1CommandParser


class TestV1ParserCommand(TestCase):
    def test_v1_correct_create_command(self):
        parser = V1CommandParser()
        data = parser.parse_command("CREATE")
        self.assertEqual(data, {"action": "create", "type": "item"})
        data = parser.parse_command("CREATE ")
        self.assertEqual(data, {"action": "create", "type": "item"})
        data = parser.parse_command(" CREATE ")
        self.assertEqual(data, {"action": "create", "type": "item"})
        
    def test_v1_bad_create_command(self):
        parser = V1CommandParser()
        with self.assertRaises(Exception) as context:
            data = parser.parse_command("CREATE\tQ123\t")
        self.assertEqual(context.exception.message, "CREATE command can have only 1 column")
        
    def test_v1_correct_merge_command(self):
        parser = V1CommandParser()
        data = parser.parse_command("MERGE\tQ2\tQ1")
        self.assertEqual(data, {"action": "merge", "type": "item", "item1": "Q1", "item2": "Q2"})
        data = parser.parse_command("MERGE \tQ1 \tQ2 ")
        self.assertEqual(data, {"action": "merge", "type": "item", "item1": "Q1", "item2": "Q2"})
        
    def test_v1_bad_merge_command(self):
        parser = V1CommandParser()
        with self.assertRaises(Exception) as context:
            data = parser.parse_command("MERGE")
        self.assertEqual(context.exception.message, "MERGE command must have 3 columns")
        with self.assertRaises(Exception) as context:
            data = parser.parse_command("MERGE\tQ1")
        self.assertEqual(context.exception.message, "MERGE command must have 3 columns")
        with self.assertRaises(Exception) as context:
            data = parser.parse_command("MERGE\tQ1\t")
        self.assertEqual(context.exception.message, "MERGE items wrong format item1=[Q1] item2=[]")
        with self.assertRaises(Exception) as context:
            data = parser.parse_command("MERGE\tQ1\tQ2\tQ3")
        self.assertEqual(context.exception.message, "MERGE command must have 3 columns")

    def test_v1_remove_item(self):
        parser = V1CommandParser()
        data = parser.parse_command("-Q1234\tP2\tQ1")
        self.assertEqual(
            data,
            {
                "action": "remove",
                "entity": {"type": "item", "id": "Q1234"},
                "property": "P2",
                "value": {"type": "wikibase-entityid", "value": {"entity-type": "item", "id": "Q1"}},
                "what": "statement"
            },
        )
        
    def test_v1_remove_time(self):
        parser = V1CommandParser()
        data = parser.parse_command("-Q1234\tP1\t12")
        self.assertEqual(
            data,
            {
                "action": "remove",
                "entity": {"type": "item", "id": "Q1234"},
                "property": "P1",
                "value": {"type": "quantity", "value": {"amount": "12"}},
                "what": "statement"
            },
        )
        
        data = parser.parse_command("-Q1234\tP3\t12U11573")
        self.assertEqual(
            data,
            {
                "action": "remove",
                "entity": {"type": "item", "id": "Q1234"},
                "property": "P3",
                "value": {"type": "quantity", "value": {"amount": "12"}},
                "what": "statement"
            },
        )

        data = parser.parse_command("-Q1234\tP4\t9~0.1")
        self.assertEqual(
            data,
            {
                "action": "remove",
                "entity": {"type": "item", "id": "Q1234"},
                "property": "P4",
                "value": {
                    "type": "quantity",
                    "value": {
                        "amount": "9",
                        "upperBound": '9.1',
                        "lowerBound": '8.9',
                    },
                },
                "what": "statement"
            },
        )

    def test_v1_add_item(self):
        parser = V1CommandParser()
        data = parser.parse_command("Q1234\tP2\tQ1")
        self.assertEqual(
            data,
            {
                "action": "add",
                "entity": {"type": "item", "id": "Q1234"},
                "property": "P2",
                "value": {"type": "wikibase-entityid", "value": {"entity-type": "item", "id": "Q1"}},
                "what": "statement"
            },
        )

    def test_v1_add_quantity(self):
        parser = V1CommandParser()
        data = parser.parse_command("Q1234\tP1\t12")
        self.assertEqual(
            data,
            {
                "action": "add",
                "entity": {"type": "item", "id": "Q1234"},
                "property": "P1",
                "value": {"type": "quantity", "value": {"amount": "12"}},
                "what": "statement"
            },
        )

        data = parser.parse_command("Q1234\tP3\t12U11573")
        self.assertEqual(
            data,
            {
                "action": "add",
                "entity": {"type": "item", "id": "Q1234"},
                "property": "P3",
                "value": {"type": "quantity", "value": {"amount": "12"}},
                "what": "statement"
            },
        )
        
        data = parser.parse_command("Q1234\tP4\t9~0.1")
        self.assertEqual(
            data,
            {
                "action": "add",
                "entity": {"type": "item", "id": "Q1234"},
                "property": "P4",
                "value": {
                    "type": "quantity",
                    "value": {
                        "amount": "9",
                        "upperBound": '9.1',
                        "lowerBound": '8.9',
                    },
                },
                "what": "statement"
            },
        )

    def test_v1_add_alias(self):
        parser = V1CommandParser()
        data = parser.parse_command("Q1234\tApt\t\"Texto brasileiro\"")
        self.assertEqual(
            data,
            {
                'action': "add" , 
                'what': "alias" , 
                'item': 'Q1234', 
                'language': 'pt', 
                'value': {'type': 'string', 'value': 'Texto brasileiro'}
            }
        )

    def test_v1_add_wrong_alias(self):
        parser = V1CommandParser()
        with self.assertRaises(Exception) as context:
            data = parser.parse_command("Q1234\tApt\tsomevalue")
        self.assertEqual(context.exception.message, "alias must be a string instance")

    def test_v1_add_description(self):
        parser = V1CommandParser()
        data = parser.parse_command("Q1234\tDen\t\"Item description\"")
        self.assertEqual(
            data,
            {
                'action': "add" , 
                'what': "description" , 
                'item': 'Q1234', 
                'language': 'en', 
                'value': {'type': 'string', 'value': 'Item description'}
            }
        )

    def test_v1_add_wrong_description(self):
        parser = V1CommandParser()
        with self.assertRaises(Exception) as context:
            data = parser.parse_command("Q1234\tDpt\tsomevalue")
        self.assertEqual(context.exception.message, "description must be a string instance")
        
    def test_v1_add_label(self):
        parser = V1CommandParser()
        data = parser.parse_command("Q1234\tLfr\t\"Note en français\"")
        self.assertEqual(
            data,
            {
                'action': "add" , 
                'what': "label" , 
                'item': 'Q1234', 
                'language': 'fr', 
                'value': {'type': 'string', 'value': 'Note en français'}
            }
        )

    def test_v1_add_wrong_label(self):
        parser = V1CommandParser()
        with self.assertRaises(Exception) as context:
            data = parser.parse_command("Q1234\tLpt\tbla")
        self.assertEqual(context.exception.message, "label must be a string instance")

    def test_v1_add_site(self):
        parser = V1CommandParser()
        data = parser.parse_command("Q1234\tSmysite\t\"Site mysite\"")
        self.assertEqual(
<<<<<<< HEAD
            data,
            {
                'action': "add" , 
                'what': "sitelink" , 
                'item': 'Q1234', 
                'site': 'mysite', 
                'value': {'type': 'string', 'value': 'Site mysite'}
            }
=======
            parser.parse_value("LAST"), {"type": "wikibase-entityid", "value": "LAST"}
>>>>>>> 30553da1
        )

    def test_v1_add_wrong_site(self):
        parser = V1CommandParser()
        with self.assertRaises(Exception) as context:
            data = parser.parse_command("Q1234\tSpt\tsomevalue")
        self.assertEqual(context.exception.message, "sitelink must be a string instance")

    def test_v1_add_somevalue_novalue(self):
        parser = V1CommandParser()
        data = parser.parse_command("Q1234\tP1\tsomevalue")
        self.assertEqual(
<<<<<<< HEAD
            data,
            {
                "action": "add",
                "entity": {"type": "item", "id": "Q1234"},
                "property": "P1",
                "value": {"value": "somevalue", "type": "somevalue"},
                "what": "statement"
            },
=======
            parser.parse_value("Q1233"), {"type": "wikibase-entityid", "value": "Q1233"}
>>>>>>> 30553da1
        )

        data = parser.parse_command("Q1234\tP1\tnovalue")
        self.assertEqual(
<<<<<<< HEAD
            data,
            {
                "action": "add",
                "entity": {"type": "item", "id": "Q1234"},
                "property": "P1",
                "value": {"value": "novalue", "type": "novalue"},
                "what": "statement"
            },
=======
            parser.parse_value("M1233"), {"type": "wikibase-entityid", "value": "M1233"}
>>>>>>> 30553da1
        )

    def test_v1_add_string(self):
        parser = V1CommandParser()
        data = parser.parse_command('Q1234\tP1\t"this is a string"')
        self.assertEqual(
            data,
            {
                "action": "add",
                "entity": {"type": "item", "id": "Q1234"},
                "property": "P1",
                "value": {"type": "string", "value": "this is a string"},
                "what": "statement"
            },
        )

    def test_v1_add_monolingualstring(self):
        parser = V1CommandParser()
        data = parser.parse_command('Q1234\tP10\ten:"this is a string in english"')
        self.assertEqual(
            data,
            {
                "action": "add",
                "entity": {"type": "item", "id": "Q1234"},
                "property": "P10",
                "value": {
                    "type": "monolingualtext",
                    "value": {
                        "language": "en",
                        "text": "this is a string in english",
                    },
                },
                "what": "statement"
            },
        )

    def test_v1_add_location(self):
        parser = V1CommandParser()
        data = parser.parse_command("Q1234\tP10\t@43.26193/10.92708")
        self.assertEqual(
            data,
            {
                "action": "add",
                "entity": {"type": "item", "id": "Q1234"},
                "property": "P10",
                "value": {
                    "type": "globecoordinate",
                    "value": {
                        "latitude": "43.26193",
                        "longitude": "10.92708",
                        "precision": "0.000001",
                        "globe": "http://www.wikidata.org/entity/Q2",
                    },
                },
                "what": "statement"
            },
        )
<<<<<<< HEAD
=======
        self.assertIsNone(parser.parse_value("en:'this is not a monolingualtext'"))

    def test_parse_value_time(self):
        parser = V1CommandParser()
        ret = {
            "type": "time",
            "value": {
                "time": "+1967-01-17T00:00:00Z",
                "timezone": 0,
                "before": 0,
                "after": 0,
                "precision": 11,
                "calendarmodel": "http://www.wikidata.org/entity/Q1985727",
            },
        }
        self.assertEqual(parser.parse_value("+1967-01-17T00:00:00Z/11"), ret)
        ret = {
            "type": "time",
            "value": {
                "time": "+1967-01-00T00:00:00Z",
                "timezone": 0,
                "before": 0,
                "after": 0,
                "precision": 10,
                "calendarmodel": "http://www.wikidata.org/entity/Q1985727",
            },
        }
        self.assertEqual(parser.parse_value("+1967-01-00T00:00:00Z/10"), ret)
        ret = {
            "type": "time",
            "value": {
                "time": "+1967-00-00T00:00:00Z",
                "timezone": 0,
                "before": 0,
                "after": 0,
                "precision": 9,
                "calendarmodel": "http://www.wikidata.org/entity/Q1985727",
            },
        }
        self.assertEqual(parser.parse_value("+1967-00-00T00:00:00Z/9"), ret)

    def test_parse_value_location(self):
        parser = V1CommandParser()
        ret = {
            "type": "globecoordinate",
            "value": {
                "latitude": 43.26193,
                "longitude": 10.92708,
                "precision": 0.000001,
                "globe": "http://www.wikidata.org/entity/Q2",
            },
        }
        self.assertEqual(parser.parse_value("@43.26193/10.92708"), ret)
        self.assertIsNone(parser.parse_value("@43.26193"))

    def test_parse_value_quantity(self):
        parser = V1CommandParser()
        ret = {"type": "quantity", "value": {"amount": "10", "unit": "1"}}
        self.assertEqual(parser.parse_value("10"), ret)
        ret = {"type": "quantity", "value": {"amount": "12", "unit": "11573"}}
        self.assertEqual(parser.parse_value("12U11573"), ret)
        ret = {
            "type": "quantity",
            "value": {
                "amount": "9",
                "upperBound": 9.1,
                "lowerBound": 8.9,
                "unit": "1",
            },
        }
        self.assertEqual(parser.parse_value("9~0.1"), ret)
        ret = {"type": "quantity", "value": {"amount": "10.3", "unit": "1"}}
        self.assertEqual(parser.parse_value("10.3"), ret)
        ret = {"type": "quantity", "value": {"amount": "12.8", "unit": "11573"}}
        self.assertEqual(parser.parse_value("12.8U11573"), ret)
        ret = {
            "type": "quantity",
            "value": {
                "amount": "9.6",
                "upperBound": 9.7,
                "lowerBound": 9.5,
                "unit": "1",
            },
        }
        self.assertEqual(parser.parse_value("9.6~0.1"), ret)
>>>>>>> 30553da1

    def test_v1_add_time(self):
        parser = V1CommandParser()
        data = parser.parse_command("Q1234\tP10\t+1967-01-17T00:00:00Z/11")
        self.assertEqual(
            data,
            {
                "action": "add",
                "entity": {"type": "item", "id": "Q1234"},
                "property": "P10",
                "value": {
                    "type": "time",
                    "value": {
                        "time": "+1967-01-17T00:00:00Z",
                        "timezone": 0,
                        "before": 0,
                        "after": 0,
                        "precision": 11,
                        "calendarmodel": "http://www.wikidata.org/entity/Q1985727",
                    },
                },
                "what": "statement"
            },
        )

    def test_v1_add_item_with_sources(self):
        parser = V1CommandParser()
        data = parser.parse_command('Q1234\tP2\tQ1\tS1\t"source text"\tS2\t+1967-01-17T00:00:00Z/11')
        self.assertEqual(
            data,
            {
                "action": "add",
                "entity": {"type": "item", "id": "Q1234"},
                "property": "P2",
                "value": {"type": "wikibase-entityid", "value": {"entity-type": "item", "id": "Q1"}},
                "sources": [
                    {"source": "S1", "value": {"type": "string", "value": "source text"}},
                    {
                        "source": "S2",
                        "value": {
                            "type": "time",
                            "value": {
                                "time": "+1967-01-17T00:00:00Z",
                                "timezone": 0,
                                "before": 0,
                                "after": 0,
                                "precision": 11,
                                "calendarmodel": "http://www.wikidata.org/entity/Q1985727",
                            },
                        },
                    },
                ],
                "what": "statement"
            },
        )

    def test_v1_add_item_with_qualifiers(self):
        parser = V1CommandParser()
        data = parser.parse_command('Q1234\tP2\tQ1\tP1\t"qualifier text"\tP2\t+1970-01-17T00:00:00Z/11')
        self.assertEqual(
            data,
            {
                "action": "add",
                "entity": {"type": "item", "id": "Q1234"},
                "property": "P2",
                "value": {"type": "wikibase-entityid", "value": {"entity-type": "item", "id": "Q1"}},
                "qualifiers": [
                    {"property": "P1", "value": {"type": "string", "value": "qualifier text"}},
                    {
                        "property": "P2",
                        "value": {
                            "type": "time",
                            "value": {
                                "time": "+1970-01-17T00:00:00Z",
                                "timezone": 0,
                                "before": 0,
                                "after": 0,
                                "precision": 11,
                                "calendarmodel": "http://www.wikidata.org/entity/Q1985727",
                            },
                        },
                    },
                ],
                "what": "statement"
            },
        )
 
    def test_v1_add_item_with_qualifiers_and_sources(self):
        parser = V1CommandParser()
        data = parser.parse_command('Q1234\tP2\tQ1\tS1\t"source text"\tP1\t"qualifier text"\tP2\t+1970-01-17T00:00:00Z/11\tS2\t+1967-01-17T00:00:00Z/11')
        self.assertEqual(
            data,
            {
                "action": "add",
                "entity": {"type": "item", "id": "Q1234"},
                "property": "P2",
                "value": {"type": "wikibase-entityid", "value": {"entity-type": "item", "id": "Q1"}},
                "qualifiers": [
                    {"property": "P1", "value": {"type": "string", "value": "qualifier text"}},
                    {
                        "property": "P2",
                        "value": {
                            "type": "time",
                            "value": {
                                "time": "+1970-01-17T00:00:00Z",
                                "timezone": 0,
                                "before": 0,
                                "after": 0,
                                "precision": 11,
                                "calendarmodel": "http://www.wikidata.org/entity/Q1985727",
                            },
                        },
                    },
                ],
                "sources": [
                    {"source": "S1", "value": {"type": "string", "value": "source text"}},
                    {
                        "source": "S2",
                        "value": {
                            "type": "time",
                            "value": {
                                "time": "+1967-01-17T00:00:00Z",
                                "timezone": 0,
                                "before": 0,
                                "after": 0,
                                "precision": 11,
                                "calendarmodel": "http://www.wikidata.org/entity/Q1985727",
                            },
                        },
                    },
                ],
                "what": "statement"
            },
        )

    def test_v1_command_with_comment(self):
        parser = V1CommandParser()
        data = parser.parse_command("CREATE /* This is a comment. */")
        self.assertEqual(data, {"action": "create", "type": "item", 'summary': 'This is a comment.', })
        
        data = parser.parse_command("MERGE\tQ1\tQ2 /* This is a comment. */")
        self.assertEqual(data, {"action": "merge", "type": "item", "item1": "Q1", "item2": "Q2", 'summary': 'This is a comment.'})
        <|MERGE_RESOLUTION|>--- conflicted
+++ resolved
@@ -47,7 +47,7 @@
         parser = V1CommandParser()
         data = parser.parse_command("-Q1234\tP2\tQ1")
         self.assertEqual(
-            data,
+            data,            
             {
                 "action": "remove",
                 "entity": {"type": "item", "id": "Q1234"},
@@ -163,6 +163,7 @@
 
     def test_v1_add_alias(self):
         parser = V1CommandParser()
+
         data = parser.parse_command("Q1234\tApt\t\"Texto brasileiro\"")
         self.assertEqual(
             data,
@@ -225,7 +226,6 @@
         parser = V1CommandParser()
         data = parser.parse_command("Q1234\tSmysite\t\"Site mysite\"")
         self.assertEqual(
-<<<<<<< HEAD
             data,
             {
                 'action': "add" , 
@@ -234,9 +234,6 @@
                 'site': 'mysite', 
                 'value': {'type': 'string', 'value': 'Site mysite'}
             }
-=======
-            parser.parse_value("LAST"), {"type": "wikibase-entityid", "value": "LAST"}
->>>>>>> 30553da1
         )
 
     def test_v1_add_wrong_site(self):
@@ -249,7 +246,6 @@
         parser = V1CommandParser()
         data = parser.parse_command("Q1234\tP1\tsomevalue")
         self.assertEqual(
-<<<<<<< HEAD
             data,
             {
                 "action": "add",
@@ -258,14 +254,10 @@
                 "value": {"value": "somevalue", "type": "somevalue"},
                 "what": "statement"
             },
-=======
-            parser.parse_value("Q1233"), {"type": "wikibase-entityid", "value": "Q1233"}
->>>>>>> 30553da1
         )
 
         data = parser.parse_command("Q1234\tP1\tnovalue")
         self.assertEqual(
-<<<<<<< HEAD
             data,
             {
                 "action": "add",
@@ -274,9 +266,6 @@
                 "value": {"value": "novalue", "type": "novalue"},
                 "what": "statement"
             },
-=======
-            parser.parse_value("M1233"), {"type": "wikibase-entityid", "value": "M1233"}
->>>>>>> 30553da1
         )
 
     def test_v1_add_string(self):
@@ -334,94 +323,6 @@
                 "what": "statement"
             },
         )
-<<<<<<< HEAD
-=======
-        self.assertIsNone(parser.parse_value("en:'this is not a monolingualtext'"))
-
-    def test_parse_value_time(self):
-        parser = V1CommandParser()
-        ret = {
-            "type": "time",
-            "value": {
-                "time": "+1967-01-17T00:00:00Z",
-                "timezone": 0,
-                "before": 0,
-                "after": 0,
-                "precision": 11,
-                "calendarmodel": "http://www.wikidata.org/entity/Q1985727",
-            },
-        }
-        self.assertEqual(parser.parse_value("+1967-01-17T00:00:00Z/11"), ret)
-        ret = {
-            "type": "time",
-            "value": {
-                "time": "+1967-01-00T00:00:00Z",
-                "timezone": 0,
-                "before": 0,
-                "after": 0,
-                "precision": 10,
-                "calendarmodel": "http://www.wikidata.org/entity/Q1985727",
-            },
-        }
-        self.assertEqual(parser.parse_value("+1967-01-00T00:00:00Z/10"), ret)
-        ret = {
-            "type": "time",
-            "value": {
-                "time": "+1967-00-00T00:00:00Z",
-                "timezone": 0,
-                "before": 0,
-                "after": 0,
-                "precision": 9,
-                "calendarmodel": "http://www.wikidata.org/entity/Q1985727",
-            },
-        }
-        self.assertEqual(parser.parse_value("+1967-00-00T00:00:00Z/9"), ret)
-
-    def test_parse_value_location(self):
-        parser = V1CommandParser()
-        ret = {
-            "type": "globecoordinate",
-            "value": {
-                "latitude": 43.26193,
-                "longitude": 10.92708,
-                "precision": 0.000001,
-                "globe": "http://www.wikidata.org/entity/Q2",
-            },
-        }
-        self.assertEqual(parser.parse_value("@43.26193/10.92708"), ret)
-        self.assertIsNone(parser.parse_value("@43.26193"))
-
-    def test_parse_value_quantity(self):
-        parser = V1CommandParser()
-        ret = {"type": "quantity", "value": {"amount": "10", "unit": "1"}}
-        self.assertEqual(parser.parse_value("10"), ret)
-        ret = {"type": "quantity", "value": {"amount": "12", "unit": "11573"}}
-        self.assertEqual(parser.parse_value("12U11573"), ret)
-        ret = {
-            "type": "quantity",
-            "value": {
-                "amount": "9",
-                "upperBound": 9.1,
-                "lowerBound": 8.9,
-                "unit": "1",
-            },
-        }
-        self.assertEqual(parser.parse_value("9~0.1"), ret)
-        ret = {"type": "quantity", "value": {"amount": "10.3", "unit": "1"}}
-        self.assertEqual(parser.parse_value("10.3"), ret)
-        ret = {"type": "quantity", "value": {"amount": "12.8", "unit": "11573"}}
-        self.assertEqual(parser.parse_value("12.8U11573"), ret)
-        ret = {
-            "type": "quantity",
-            "value": {
-                "amount": "9.6",
-                "upperBound": 9.7,
-                "lowerBound": 9.5,
-                "unit": "1",
-            },
-        }
-        self.assertEqual(parser.parse_value("9.6~0.1"), ret)
->>>>>>> 30553da1
 
     def test_v1_add_time(self):
         parser = V1CommandParser()
