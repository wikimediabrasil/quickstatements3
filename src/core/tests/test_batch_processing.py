--- conflicted
+++ resolved
@@ -83,7 +83,6 @@
         self.assertEqual(len(commands), 9)
 
     @requests_mock.Mocker()
-<<<<<<< HEAD
     def test_all_data_types(self, mocker):
         ApiMocker.create_item(mocker, "Q123")
         ApiMocker.add_statement_successful(mocker, "Q123")
@@ -125,7 +124,8 @@
         LAST|P16|L123-F123
         LAST|P17|L123-S123
         LAST|P18|Q123"""
-        batch = self.parse_and_run(raw)
+        batch = self.parse(raw)
+        batch.run()
         self.assertEqual(batch.status, Batch.STATUS_DONE)
 
         commands = batch.commands()
@@ -148,7 +148,8 @@
         self.assertEqual(commands[16].status, BatchCommand.STATUS_DONE)
         self.assertEqual(commands[17].status, BatchCommand.STATUS_DONE)
         self.assertEqual(commands[18].status, BatchCommand.STATUS_DONE)
-=======
+
+    @requests_mock.Mocker()
     def test_block_on_errors(self, mocker):
         ApiMocker.property_data_type(mocker, "P5", "quantity")
         ApiMocker.add_statement_successful(mocker, "Q1")
@@ -217,5 +218,4 @@
         self.assertTrue("The server failed to process the request" in commands[0].message)
         self.assertEqual(commands[1].status, BatchCommand.STATUS_INITIAL)
         self.assertEqual(commands[2].status, BatchCommand.STATUS_INITIAL)
-        self.assertEqual(commands[3].status, BatchCommand.STATUS_INITIAL)
->>>>>>> f089f9ff
+        self.assertEqual(commands[3].status, BatchCommand.STATUS_INITIAL)