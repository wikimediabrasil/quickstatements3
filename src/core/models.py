import copy
import logging
import jsonpatch
from typing import Optional
from typing import List
from datetime import datetime
from dataclasses import dataclass

from django.conf import settings
from django.db import models
from django.utils.translation import gettext as _

from .client import Client
from .exceptions import ApiException
from .exceptions import InvalidPropertyValueType
from .exceptions import NoToken
from .exceptions import UnauthorizedToken
from .exceptions import ServerError
from .exceptions import UserError
from .exceptions import NoStatementsForThatProperty
from .exceptions import NoStatementsWithThatValue
from .exceptions import NonexistantPropertyOrNoDataType

logger = logging.getLogger("qsts3")

@dataclass
class CombiningState:
    """
    Utility class to manage state between combining commands.

    Saves the current entity json document and the previous
    commands that have altered it.
    """
    commands: List["BatchCommand"]
    entity: Optional[dict]

    @classmethod
    def empty(cls):
        return cls(commands=[], entity=None)


class Batch(models.Model):
    """
    Represents a BATCH, containing multiple commands
    """

    STATUS_STOPPED = -2
    STATUS_BLOCKED = -1
    STATUS_PREVIEW = 0
    STATUS_INITIAL = 1
    STATUS_RUNNING = 2
    STATUS_DONE = 3

    STATUS_CHOICES = (
        (STATUS_STOPPED, _("Stopped")),
        (STATUS_BLOCKED, _("Blocked")),
        (STATUS_PREVIEW, _("Preview")),
        (STATUS_INITIAL, _("Initial")),
        (STATUS_RUNNING, _("Running")),
        (STATUS_DONE, _("Done")),
    )

    name = models.CharField(max_length=255, blank=False, null=False)
    user = models.CharField(max_length=128, blank=False, null=False, db_index=True)
    status = models.IntegerField(default=STATUS_INITIAL, choices=STATUS_CHOICES, null=False, db_index=True)
    message = models.TextField(null=True, blank=True)
    created = models.DateTimeField(auto_now_add=True)
    modified = models.DateTimeField(auto_now=True, db_index=True)
    block_on_errors = models.BooleanField(default=False)
    combine_commands = models.BooleanField(default=False)

    def __str__(self):
        return f"Batch #{self.pk}"

    class Meta:
        verbose_name = _("Batch")
        verbose_name_plural = _("Batches")

    def commands(self):
        return BatchCommand.objects.filter(batch=self).all().order_by("index")

    def run(self):
        """
        Sends all the batch commands to the Wikidata API. This method should not fail.
        Sets the batch status to BLOCKED when a command fails.
        """
        # Ignore when not INITIAL
        if not self.is_initial:
            return

        self.start()

        try:
            client = Client.from_username(self.user)
            is_autoconfirmed = client.get_is_autoconfirmed()
        except (NoToken, UnauthorizedToken, ServerError):
            return self.block_no_token()
        if not is_autoconfirmed:
            return self.block_is_not_autoconfirmed()

        # TODO: if self.verify_value_types_before_running
        for command in self.commands():
            try:
                command.verify_value_types(client)
            except (InvalidPropertyValueType, NonexistantPropertyOrNoDataType):
                if self.block_on_errors:
                    return self.block_by(command)

        last_id = None
        state = CombiningState.empty()
        commands = self.commands()
        count = commands.count()

        for i, command in enumerate(commands):
            self.refresh_from_db()
            if self.is_stopped:
                # The status changed, so we have to stop
                return

            next = commands[i+1] if (i + 1) < count else None

            command.update_last_id(last_id)
            command.check_combination(state, next)
            command.run(client)

            if command.is_error_status() and self.block_on_errors:
                return self.block_by(command)

            state = command.final_combining_state
            if command.action == BatchCommand.ACTION_CREATE:
                last_id = command.response_id()

        self.finish()

    def start(self):
        logger.debug(f"[{self}] running...")
        self.message = f"Batch started processing at {datetime.now()}"
        self.status = self.STATUS_RUNNING
        self.save()

    def finish(self):
        logger.info(f"[{self}] finished")
        self.message = f"Batch finished processing at {datetime.now()}"
        self.status = self.STATUS_DONE
        self.save()

    def stop(self):
        logger.debug(f"[{self}] stop...")
        self.message = f"Batch stopped processing by owner at {datetime.now()}"
        self.status = self.STATUS_STOPPED
        self.save()

    def restart(self):
        if self.is_stopped:
            logger.debug(f"[{self}] restarting...")
            self.message = f"Batch restarted by owner {datetime.now()}"
            self.status = self.STATUS_INITIAL
            self.save()

    def block_is_not_autoconfirmed(self):
        logger.warn(f"[{self}] blocked, the user {self.user} is not autoconfirmed")
        message = "The user is not an autoconfirmed user."
        self.block_with_message(message)

    def block_no_token(self):
        logger.error(f"[{self}] blocked, we don't have a valid token for the user {self.user}")
        message = "We don't have a valid API token for the user"
        self.block_with_message(message)

    def block_by(self, command):
        logger.warn(f"[{self}] blocked by {command}")
        message = f"blocked by command {command.index}"
        self.block_with_message(message)

    def block_with_message(self, message):
        self.message = message
        self.status = self.STATUS_BLOCKED
        self.save()

    @property
    def is_preview(self):
        return self.status == Batch.STATUS_PREVIEW

    @property
    def is_running(self):
        return self.status == Batch.STATUS_RUNNING

    @property
    def is_stopped(self):
        return self.status == Batch.STATUS_STOPPED

    @property
    def is_initial(self):
        return self.status == Batch.STATUS_INITIAL

    @property
    def is_initial_or_running(self):
        return self.is_initial or self.is_running

    @property
    def is_preview_initial_or_running(self):
        return self.is_preview or self.is_initial or self.is_running

    def add_preview_command(self, preview_command: "BatchCommand") -> bool:
        if not hasattr(self, "_preview_commands"):
            self._preview_commands = []
        if preview_command is not None and isinstance(preview_command, BatchCommand):
            self._preview_commands.append(preview_command)
            return True
        return False

    def get_preview_commands(self) -> list:
        if hasattr(self, "_preview_commands"):
            return self._preview_commands
        else:
            return []

    def save_batch_and_preview_commands(self):
        self.status = self.STATUS_INITIAL
        if not self.pk:
            super(Batch, self).save()
        if hasattr(self, "_preview_commands"):
            for batch_command in self._preview_commands:
                batch_command.batch = self
                batch_command.save()

    def wikibase_url(self):
        """
        Returns the wikibase url of this batch.

        In the future this could be a field, so that batches targeting
        different wikibases (like wikidata and test.wikidata) are
        possible in the same server.
        """
        return settings.BASE_REST_URL.replace("https://", "http://").split("/w/rest.php")[0]


class BatchCommand(models.Model):
    """
    Individual command from a batch
    """

    STATUS_ERROR = -1
    STATUS_INITIAL = 0
    STATUS_RUNNING = 1
    STATUS_DONE = 2

    STATUS_CHOICES = (
        (STATUS_ERROR, _("Error")),
        (STATUS_INITIAL, _("Initial")),
        (STATUS_RUNNING, _("Running")),
        (STATUS_DONE, _("Done")),
    )

    ACTION_CREATE = 0
    ACTION_ADD = 1
    ACTION_REMOVE = 2
    ACTION_MERGE = 3

    ACTION_CHOICES = (
        (ACTION_CREATE, "CREATE"),
        (ACTION_ADD, "ADD"),
        (ACTION_REMOVE, "REMOVE"),
        (ACTION_MERGE, "MERGE"),
    )

    # -------
    # Identifier fields
    # -------
    batch = models.ForeignKey(Batch, null=False, on_delete=models.CASCADE)
    index = models.IntegerField()

    # -------
    # Datetime
    # -------
    created = models.DateTimeField(auto_now_add=True)
    modified = models.DateTimeField(auto_now=True)

    # -------
    # Parser fields
    # -------
    raw = models.TextField()
    json = models.JSONField()

    # -------
    # Operation/action fields
    # -------
    action = models.IntegerField(default=ACTION_CREATE, choices=ACTION_CHOICES, null=False, blank=False)
    user_summary = models.TextField(blank=True, null=True)

    class Operation(models.TextChoices):
        CREATE_ITEM = "create_item", _("Create item")
        CREATE_PROPERTY = "create_property", _("Create property")
        #
        SET_STATEMENT = "set_statement", _("Set statement")
        #
        REMOVE_STATEMENT_BY_ID = "remove_statement_by_id", _("Remove statement by id")
        REMOVE_STATEMENT_BY_VALUE = "remove_statement_by_value", _("Remove statement by value")
        #
        REMOVE_QUALIFIER = "remove_qualifier", _("Remove qualifier")
        REMOVE_REFERENCE = "remove_reference", _("Remove reference")
        #
        SET_SITELINK = "set_sitelink", _("Set sitelink")
        SET_LABEL = "set_label", _("Set label")
        SET_DESCRIPTION = "set_description", _("Set description")
        #
        REMOVE_SITELINK = "remove_sitelink", _("Remove sitelink")
        REMOVE_LABEL = "remove_label", _("Remove label")
        REMOVE_DESCRIPTION = "remove_description", _("Remove description")
        #
        ADD_ALIAS = "add_alias", _("Add alias")
        REMOVE_ALIAS = "remove_alias", _("Remove alias")

    operation = models.TextField(
        null=True,
        blank=True,
        choices=Operation,
    )

    # -------
    # Running fields
    # -------
    status = models.IntegerField(default=STATUS_INITIAL, choices=STATUS_CHOICES, null=False, db_index=True)
    value_type_verified = models.BooleanField(default=False)

    # -------
    # Post-running fields
    # -------
    message = models.TextField(blank=True, null=True)
    response_json = models.JSONField(default=dict, blank=True)

    class Error(models.TextChoices):
        OP_NOT_IMPLEMENTED = "op_not_implemented", _("Operation not implemented")
        NO_STATEMENTS_PROPERTY = "no_statements_property", _("No statements for given property")
        NO_STATEMENTS_VALUE = "no_statements_value", _("No statements with given value")
        SITELINK_INVALID = "sitelink_invalid", _("The sitelink id is invalid")
        COMBINING_COMMAND_FAILED = "combining_failed", _("The next command failed")

    error = models.TextField(
        null=True,
        blank=True,
        choices=Error,
    )

    def __str__(self):
        return f"Batch #{self.batch.pk} Command #{self.pk}"

    # -----------------
    # Status-changing methods
    # -----------------

    def start(self):
        logger.debug(f"[{self}] running...")
        self.status = BatchCommand.STATUS_RUNNING
        self.save()

    def finish(self):
        logger.info(f"[{self}] finished")
        self.status = BatchCommand.STATUS_DONE
        self.save()
        self.propagate_status_to_previous_commands()

    def error_with_value(self, value: Error):
        self.error = value
        self.error_with_message(value.label)

    def error_with_exception(self, exception: Exception):
        message = getattr(exception, "message", str(exception))
        self.error_with_message(message)

    def error_with_message(self, message):
        logger.error(f"[{self}] error: {message}")
        self.message = message
        self.status = BatchCommand.STATUS_ERROR
        self.save()
        self.propagate_status_to_previous_commands()

    def propagate_status_to_previous_commands(self):
        for cmd in getattr(self, "previous_commands", []):
            if self.is_error_status():
                cmd.error = self.Error.COMBINING_COMMAND_FAILED
                cmd.message = cmd.error.label
            cmd.status = self.status
            cmd.save()

    # -----------------
    # Entity id methods
    # -----------------

    @property
    def entity_info(self):
        entity_id = self.entity_id()
        return f"[{entity_id}]" if entity_id else ""

    def entity_id(self):
        item = self.json.get("item", None)
        if item:
            return item
        return self.json.get("entity", {}).get("id", None)

    def set_entity_id(self, value):
        if self.json.get("item", None):
            self.json["item"] = value
        elif self.json.get("entity", {}).get("id", None):
            self.json["entity"]["id"] = value
        else:
            raise ValueError("This command has no entity to update its id.")

    def entity_url(self):
        entity_id = self.entity_id()
        base = Client.BASE_REST_URL.replace("/w/rest.php", "")
        if entity_id and entity_id != "LAST":
            return f"{base}/entity/{entity_id}"
        else:
            return ""

    # -----------------
    # Property methods
    # -----------------

    @property
    def status_info(self):
        return self.get_status_display().upper()

    @property
    def language(self):
        return self.json.get("language", "")

    @property
    def sitelink(self):
        return self.json.get("site", "")

    @property
    def what(self):
        return self.json.get("what", "").upper()

    @property
    def what_plural_lowercase(self):
        what = self.json.get("what")
        if what == "alias":
            return "aliases"
        elif what:
            return f"{what}s"

    @property
    def language_or_sitelink(self):
        return self.language if self.language else self.sitelink

    @property
    def prop(self):
        return self.json.get("property", "")

    @property
    def type(self):
        return self.json.get("type", "").upper()

    @property
    def value_dict(self):
        if not hasattr(self, "_value_dict"):
            self._value_dict = self.json.get("value", {})
        return self._value_dict

    @property
    def value(self):
        return self.value_dict.get("value", "")

    @property
    def value_type(self):
        return self.value_dict.get("type", "")

    @property
    def value_value(self):
        return self.value_dict.get("value", "")

    def parser_value_to_api_value(self, parser_value):
        if parser_value["type"] in ["novalue", "somevalue"]:
            return {
                "type": parser_value["type"],
            }
        else:
            return {
                "type": "value",
                "content": parser_value["value"],
            }

    @property
    def statement_api_value(self):
        value = self.json["value"]
        if value["type"] == "quantity" and value["value"]["unit"] != "1":
            base = self.batch.wikibase_url()
            unit_id = value["value"]["unit"]
            full_unit = f"{base}/entity/Q{unit_id}"
            value["value"]["unit"] = full_unit
        return self.parser_value_to_api_value(value)

    def update_statement(self, st):
        st.setdefault("property", {"id": self.prop})
        st.setdefault("value", self.statement_api_value)
        quals, refs, rank = self.qualifiers_for_api(), self.references_for_api(), self.statement_rank()
        if quals:
            st.setdefault("qualifiers", [])
            st["qualifiers"].extend(quals)
        if refs:
            st.setdefault("references", [])
            st["references"].extend(refs)
        if rank:
            st["rank"] = rank

    def qualifiers_for_api(self):
        return [
            {
                "property": {"id": q["property"]},
                "value": self.parser_value_to_api_value(q["value"]),
            }
            for q in self.qualifiers()
        ]

    def references_for_api(self):
        all_refs = []
        for ref in self.references():
            fixed_parts = []
            for part in ref:
                fixed_parts.append({
                    "property": {"id": part["property"]},
                    "value": self.parser_value_to_api_value(part["value"]),
                })
            all_refs.append({"parts": fixed_parts})
        return all_refs

    def qualifiers(self):
        return self.json.get("qualifiers", [])

    def references(self):
        return self.json.get("references", [])

    def reference_parts(self):
        parts = []
        for ref in self.references():
            parts.extend(ref)
        return parts

    def statement_rank(self):
        return self.json.get("rank")

    def is_in_qualifiers(self, qualifier: dict):
        """
        Checks if a qualifier is contained within the command's qualifiers.
        """
        property_id = qualifier["property"]["id"]
        api_value = qualifier["value"]
        for q in self.qualifiers_for_api():
            if q["property"]["id"] == property_id and q["value"] == api_value:
                return True
        return False

    def is_part_in_references(self, reference_part: dict):
        """
        Checks if a reference part is contained within the command's references.
        """
        property_id = reference_part["property"]["id"]
        api_value = reference_part["value"]
        for r in self.references_for_api():
            for part in r.get("parts", []):
                if part["property"]["id"] == property_id and part["value"] == api_value:
                    return True
        return False

    # -----------------
    # verification methods
    # -----------------

    def is_add(self):
        return self.action == BatchCommand.ACTION_ADD

    def is_add_statement(self):
        return self.is_add() and self.what == "STATEMENT"

    def is_add_label_description_alias(self):
        return self.is_add() and self.what in ["DESCRIPTION", "LABEL", "ALIAS"]

    def is_remove(self):
        return self.action == BatchCommand.ACTION_REMOVE

    def is_add_or_remove_command(self):
        return self.action in [BatchCommand.ACTION_ADD, BatchCommand.ACTION_REMOVE]

    def is_merge_command(self):
        return self.action == BatchCommand.ACTION_MERGE

    def is_label_alias_description_command(self):
        return self.what in ["DESCRIPTION", "LABEL", "ALIAS"]

    def is_sitelink_command(self):
        return self.what == "SITELINK"

    def is_error_status(self):
        return self.status == BatchCommand.STATUS_ERROR

    # -----------------
    # LAST related methods
    # -----------------

    def response_id(self):
        """
        Returns the response's id.

        It is the created entity id when in a CREATE action.
        """
        return self.response_json.get("id")

    def update_last_id(self, last_id=None):
        """
        Updates this command's entity id, if it's LAST, to the argument.
        """
        if self.entity_id() == "LAST" and last_id is not None:
            self.set_entity_id(last_id)
            self.save()

    # -----------------
    # Wikibase API basic methods
    # -----------------

    def run(self, client: Client):
        """
        Sends the command to the Wikidata API. This method should not raise exceptions.
        """
        # Ignore when not INITIAL
        if self.status != BatchCommand.STATUS_INITIAL:
            return

        self.start()

        if self.entity_id() == "LAST":
            self.error_with_message("LAST could not be evaluated.")
            return

        try:
            self.verify_value_types(client)
            if self.can_combine_with_next:
                self.update_combining_state(client)
            else:
                self.response_json = self.send_to_api(client)
                self.finish()
        except NotImplementedError:
            self.error_with_value(self.Error.OP_NOT_IMPLEMENTED)
        except NoStatementsForThatProperty:
            self.error_with_value(self.Error.NO_STATEMENTS_PROPERTY)
        except NoStatementsWithThatValue:
            self.error_with_value(self.Error.NO_STATEMENTS_VALUE)
        except UserError as e:
            if e.response_message == "Invalid path parameter: 'site_id'":
                self.error_with_value(self.Error.SITELINK_INVALID)
            else:
                self.error_with_exception(e)
        except (ApiException, Exception) as e:
            self.error_with_exception(e)

    def edit_summary(self):
        """
        Returns the final edit summary.

        It joins the user supplied summary with
        the identification necessary for EditGroups.

        Also joins the summary from the previous combined commands.
        """
        summaries = [self.user_summary]
        summaries.extend([c.user_summary for c in getattr(self, "previous_commands", [])])
        combined = " | ".join([s for s in summaries[::-1] if bool(s)])
        editgroups = self.editgroups_summary()
        if editgroups:
            return f"{editgroups}: {combined}" if combined else editgroups
        else:
            return combined

    def editgroups_summary(self):
        """
        Returns the EditGroups notice to put into the summary.
        """
        # Our regex for EditGroups:
        # ".*\[\[:toollabs:TOOLFORGE_TOOL_NAME/batch/(\d+)\|.*"
        tool = settings.TOOLFORGE_TOOL_NAME
        if tool is not None:
            batch_id = self.batch.id
            return f"[[:toollabs:{tool}/batch/{batch_id}|batch #{batch_id}]]"
        else:
            return ""

    def is_entity_json_patch(self):
        """
        Returns True for commands that work by modifying the entity's json,
        creating a json patch.
        """
        return self.operation in (
            self.Operation.SET_STATEMENT,
            self.Operation.REMOVE_STATEMENT_BY_VALUE,
            self.Operation.REMOVE_QUALIFIER,
            self.Operation.REMOVE_REFERENCE,
            self.Operation.ADD_ALIAS,
            self.Operation.SET_LABEL,
            self.Operation.SET_DESCRIPTION,
            self.Operation.SET_SITELINK,
            self.Operation.REMOVE_ALIAS,
            self.Operation.REMOVE_LABEL,
            self.Operation.REMOVE_DESCRIPTION,
            self.Operation.REMOVE_SITELINK,
        )

    @property
    def can_combine_with_next(self):
        """
        Defines if the command should just return the
        modified entity json, because connecting to the API
        will be done by the next command.
        """
        return getattr(self, "_can_combine_with_next", False)

    def check_combination(self, state: CombiningState, next: Optional["BatchCommand"]):
        """
        Caches the previous_entity_json as given, even if None.

        Checks combination with next command if available.
        """
        self._can_combine_with_next = (
            self.batch.combine_commands
            and self.is_entity_json_patch()
            and next is not None
            and next.is_entity_json_patch()
            and self.entity_id() == next.entity_id()
        )
        self.previous_entity_json = state.entity
        self.previous_commands = state.commands

    def update_combining_state(self, client: Client):
        """
        Updates the combining state, appending itself
        as a command and updating the current entity json
        with the command's modifications.
        """
        commands = [self, *getattr(self, "previous_commands", [])]
        entity = self.get_final_entity_json(client)
        self._final_combining_state = CombiningState(
            commands=commands,
            entity=entity,
        )
        logger.debug(f"[{self}] combined. final entity={entity}")

    @property
    def final_combining_state(self):
        return getattr(self, "_final_combining_state", CombiningState.empty())

    def get_original_entity_json(self, client: Client):
        """
        Returns the original entity json.

        Used for calculating the final patch send to the API.

        If the command has no previous_entity_json, will use this
        to save a copy into it, so that the get_previous_entity_json
        method does not have to call the API agian.
        """
        entity = client.get_entity(self.entity_id())
        if getattr(self, "previous_entity_json", None) is None:
            self.previous_entity_json = copy.deepcopy(entity)
        return entity

    def get_previous_entity_json(self, client: Client):
        """
        Returns the previous entity json. Has cache.

        Used for calculating the final entity json to pass along
        to the next command.
        """
        cached = getattr(self, "previous_entity_json", None)
        entity = cached if cached else client.get_entity(self.entity_id())
        return entity

    def get_final_entity_json(self, client: Client) -> dict:
        """
        Returns the final entity json, applying the operations.
        """
        entity = self.get_previous_entity_json(client)
        self.update_entity_json(entity)
        return entity

    def update_entity_json(self, entity: dict):
        """
        Modifies the entity json in-place.
        """
        if self.operation == self.Operation.SET_STATEMENT:
            self._update_entity_statements(entity)
        elif self.operation == self.Operation.REMOVE_STATEMENT_BY_VALUE:
            self._remove_entity_statement(entity)
<<<<<<< HEAD
        elif self.operation in (self.Operation.ADD_ALIAS, self.Operation.REMOVE_ALIAS):
            self._update_entity_aliases(entity)
=======
        elif self.operation in (self.Operation.REMOVE_QUALIFIER, self.Operation.REMOVE_REFERENCE):
            self._remove_qualifier_or_reference(entity)
        elif self.operation == self.Operation.ADD_ALIAS:
            entity["aliases"].setdefault(self.language, [])
            for alias in self.value_value:
                if alias not in entity["aliases"][self.language]:
                    entity["aliases"][self.language].append(alias)
>>>>>>> 12f00e82
        elif self.operation == self.Operation.SET_SITELINK:
            entity["sitelinks"][self.sitelink] = {"title": self.value_value}
        elif self.operation in (self.Operation.SET_LABEL, self.Operation.SET_DESCRIPTION):
            entity[self.what_plural_lowercase][self.language] = self.value_value
        elif self.operation in (self.Operation.REMOVE_LABEL, self.Operation.REMOVE_DESCRIPTION, self.Operation.REMOVE_SITELINK):
            # the "" is there to make the `pop` safe
            entity[self.what_plural_lowercase].pop(self.language_or_sitelink, "")

    def _get_statement(self, entity: dict) -> Optional[dict]:
        """
        Returns the statement that matches the command's value.

        Returns `None` if there is no matching statement.
        """
        statements = entity["statements"].setdefault(self.prop, [])
        for i, statement in enumerate(statements):
            if statement["value"] == self.statement_api_value:
                return statement
        return None

    def _update_entity_statements(self, entity: dict):
        """
        Modifies the entity json statements in-place.
        """
        statement = self._get_statement(entity)
        if statement is None:
            entity["statements"].setdefault(self.prop, [])
            entity["statements"][self.prop].append(dict())
            statement = entity["statements"][self.prop][-1]
        self.update_statement(statement)

    def _remove_qualifier_or_reference(self, entity: dict):
        """
        Removes a qualifier or a reference from the entity.
        """
        statement = self._get_statement(entity)
        if statement is None:
            return
        for i, qual in enumerate(statement.get("qualifiers", [])):
            if self.is_in_qualifiers(qual):
                statement["qualifiers"].pop(i)
        for i, ref in enumerate(statement.get("references", [])):
            for j, part in enumerate(ref["parts"]):
                if self.is_part_in_references(part):
                    statement["references"][i]["parts"].pop(j)

    def _remove_entity_statement(self, entity: dict):
        """
        Removes an entity statement with the command's value, in-place.
        """
        statements = entity["statements"].get(self.prop, [])
        if len(statements) == 0:
            raise NoStatementsForThatProperty(self.entity_id(), self.prop)
        for i, statement in enumerate(statements):
            if statement["value"] == self.statement_api_value:
                return entity["statements"][self.prop].pop(i)
        raise NoStatementsWithThatValue(self.entity_id(), self.prop, self.statement_api_value)

    def _update_entity_aliases(self, entity: dict):
        """
        Update the entity's aliases, adding or removing.
        """
        entity["aliases"].setdefault(self.language, [])
        aliases = entity["aliases"][self.language]
        if self.operation == self.Operation.ADD_ALIAS:
            for alias in self.value_value:
                if alias not in aliases:
                    aliases.append(alias)
        elif self.operation == self.Operation.REMOVE_ALIAS:
            new = [a for a in aliases if a not in self.value_value]
            if len(new) > 0:
                entity["aliases"][self.language] = new
            else:
                # It is not possible to leave a language with 0 aliases
                entity["aliases"].pop(self.language)

    def entity_patch(self, client: Client):
        """
        Calculates the entity json patch to send to the API.

        The cached entity json will be the baseline to work with,
        but the patch needs to be calculated using the original
        entity json, since that's what exists in the wikibase server.

        TODO: maybe cache that original as well to not make
        two requests?
        """
        logger.debug(f"[{self}] BEFORE ORIGINAL...")
        original = self.get_original_entity_json(client)
        logger.debug(f"[{self}] BEFORE PREVIOUS...")
        entity = self.get_previous_entity_json(client)
        logger.debug(f"[{self}] AFTER BOTH...")
        self.update_entity_json(entity)
        logger.debug(f"[{self}] AFTER UPDATE...")
        return jsonpatch.JsonPatch.from_diff(original, entity).patch

    def api_payload(self, client: Client):
        """
        Returns the data that is sent to the Wikibase API through the body.
        """
        if self.is_entity_json_patch():
            return {"patch": self.entity_patch(client)}
        match self.operation:
            case self.Operation.CREATE_ITEM:
                return {"item": {}}
            case _:
                return {}

    def api_body(self, client: Client):
        """
        Returns the final Wikibase API body.

        Joins the api payload with bot marking = False and the edit summary.
        """
        body = self.api_payload(client)
        body["bot"] = False
        body["comment"] = self.edit_summary()
        return body

    def send_to_api(self, client: Client) -> dict:
        """
        Sends the operation to the Wikibase API.

        # Raises

        - `NotImplementedError` if the operation
        is not implemented.
        """
        match self.operation:
            case self.Operation.CREATE_PROPERTY:
                raise NotImplementedError()
            case _:
                return self.send_basic(client)
        return {}

    # -----------------
    # Auxiliary methods for Wikibase API interaction
    # -----------------

    def operation_method_and_endpoint(self, client: Client):
        """
        Returns a tuple of HTTP method and the endpoint
        necessary for the operation.
        """
        if self.is_entity_json_patch():
            return ("PATCH", Client.wikibase_entity_endpoint(self.entity_id(), ""))
        match self.operation:
            case self.Operation.CREATE_ITEM:
                return ("POST", "/entities/items")
            case self.Operation.REMOVE_STATEMENT_BY_ID:
                statement_id = self.json["id"]
                return ("DELETE", f"/statements/{statement_id}")

    def send_basic(self, client: Client):
        """
        Sends the request
        """
        method, endpoint = self.operation_method_and_endpoint(client)
        body = self.api_body(client)
        return client.wikibase_request_wrapper(method, endpoint, body)

    # -----------------
    # Visualization/label methods
    # -----------------

    def get_label(self, client: Client, preferred_language="en"):
        """
        Obtains the label for the entity of this command.

        If there is no initial entity, like in a CREATE command, it will return None.

        Using the entity's entity id, will obtain the labels from the API.

        The prefered language will be used at first. If there is no label for the
        preferred language, it will use the english label.
        """
        id = self.entity_id()

        if id is None or id == "LAST":
            return None

        labels = client.get_labels(id)

        preferred = labels.get(preferred_language)

        if not preferred and preferred_language != "en":
            return labels.get("en")
        else:
            return preferred

    # -----------------
    # Value type verification
    # -----------------

    def verify_value_types(self, client: Client):
        """
        Checks if the supplied value type is allowed by the property's required value type.

        Makes that check for the statement and for qualifiers and references.

        It sets the status to ERROR if the value type is invalid, updates the message,
        and raises InvalidPropertyValueType.

        Only makes sense in commands that require value type verification
        (see self._should_verify_value_types)

        # Raises

        - InvalidPropertyValueType: when the value type is not valid.
        """
        if self.should_verify_value_types():
            try:
                client.verify_value_type(self.prop, self.value_type)
                for q in self.qualifiers():
                    client.verify_value_type(q["property"], q["value"]["type"])
                for p in self.reference_parts():
                    client.verify_value_type(p["property"], p["value"]["type"])
            except InvalidPropertyValueType as e:
                self.error_with_message(e.message)
                raise e

        self.value_type_verified = True
        self.save()

    def should_verify_value_types(self):
        """
        Checks if this command needs value type verification.

        1) It needs to be not verified yet, of course.

        2) It needs if it is of the following types/actions:

        - Statement addition
        """
        is_not_verified_yet = not self.value_type_verified
        is_needed_actions = self.is_add_statement()
        return is_not_verified_yet and is_needed_actions

    # -----------------
    # Meta
    # -----------------

    class Meta:
        verbose_name = _("Batch Command")
        verbose_name_plural = _("Batch Commands")
        index_together = ("batch", "index")<|MERGE_RESOLUTION|>--- conflicted
+++ resolved
@@ -791,18 +791,10 @@
             self._update_entity_statements(entity)
         elif self.operation == self.Operation.REMOVE_STATEMENT_BY_VALUE:
             self._remove_entity_statement(entity)
-<<<<<<< HEAD
         elif self.operation in (self.Operation.ADD_ALIAS, self.Operation.REMOVE_ALIAS):
             self._update_entity_aliases(entity)
-=======
         elif self.operation in (self.Operation.REMOVE_QUALIFIER, self.Operation.REMOVE_REFERENCE):
             self._remove_qualifier_or_reference(entity)
-        elif self.operation == self.Operation.ADD_ALIAS:
-            entity["aliases"].setdefault(self.language, [])
-            for alias in self.value_value:
-                if alias not in entity["aliases"][self.language]:
-                    entity["aliases"][self.language].append(alias)
->>>>>>> 12f00e82
         elif self.operation == self.Operation.SET_SITELINK:
             entity["sitelinks"][self.sitelink] = {"title": self.value_value}
         elif self.operation in (self.Operation.SET_LABEL, self.Operation.SET_DESCRIPTION):
