import logging
from datetime import datetime

from django.db import models
from django.utils.translation import gettext as _

from .client import Client
from .commands import ApiCommandBuilder
from .exceptions import ApiException
from .exceptions import InvalidPropertyValueType
from .exceptions import NoToken

logger = logging.getLogger("qsts3")
   

class Batch(models.Model):
    """
    Represents a BATCH, containing multiple commands
    """

    STATUS_STOPPED = -2
    STATUS_BLOCKED = -1
    STATUS_INITIAL = 0
    STATUS_RUNNING = 1
    STATUS_DONE = 2

    STATUS_CHOICES = (
        (STATUS_STOPPED, _("Stopped")),
        (STATUS_BLOCKED, _("Blocked")),
        (STATUS_INITIAL, _("Initial")),
        (STATUS_RUNNING, _("Running")),
        (STATUS_DONE, _("Done"))
    )

    name = models.CharField(max_length=255, blank=False, null=False)
    user = models.CharField(max_length=128, blank=False, null=False, db_index=True)
    status = models.IntegerField(default=STATUS_INITIAL, choices=STATUS_CHOICES, null=False, db_index=True)
    message = models.TextField(null=True, blank=True)
    created = models.DateTimeField(auto_now_add=True)
    modified = models.DateTimeField(auto_now=True, db_index=True)
    block_on_errors = models.BooleanField(default=False)

    def __str__(self):
        return f"Batch #{self.pk}"

    class Meta:
        verbose_name = _("Batch")
        verbose_name_plural = _("Batches")

    def commands(self):
        return BatchCommand.objects.filter(batch=self).all().order_by("index")

    def run(self):
        """
        Sends all the batch commands to the Wikidata API. This method should not fail.
        Sets the batch status to BLOCKED when a command fails.
        """
        # Ignore when not INITIAL
        if not self.is_initial:
            return

        self._start()

        try:
            client = Client.from_username(self.user)
        except NoToken:
            return self.block_no_token()

        # TODO: if self.verify_value_types_before_running
        for command in self.commands():
            try:
                command.verify_value_types(client)
            except InvalidPropertyValueType:
                if self.block_on_errors:
                    return self.block_by(command)

        last_id = None

        for command in self.commands():
            self.refresh_from_db()
            if self.is_stopped:
                # The status changed, so we have to stop
                return

            command.update_last_id(last_id)
            command.run(client)
            if command.is_error_status() and self.block_on_errors:
                return self.block_by(command)

            if command.action == BatchCommand.ACTION_CREATE:
                last_id = command.response_id()

        self._finish()

    def _start(self):
        logger.debug(f"[{self}] running...")
        self.message = f"Batch started processing at {datetime.now()}"
        self.status = self.STATUS_RUNNING
        self.save()

    def _finish(self):
        logger.info(f"[{self}] finished")
        self.message = f"Batch finished processing at {datetime.now()}"
        self.status = self.STATUS_DONE
        self.save()

    def stop(self):
        logger.debug(f"[{self}] stop...")
<<<<<<< HEAD
        self.status = self.STATUS_STOPPED
        self.save()

=======
        self.message = f"Batch stopped processing by owner at {datetime.now()}"
        self.status = self.STATUS_STOPPED
        self.save()

    def restart(self):
        if self.is_stopped:
            logger.debug(f"[{self}] restarting...")
            self.message = f"Batch restarted by owner {datetime.now()}"
            self.status = self.STATUS_INITIAL
            self.save()

>>>>>>> 4a661550
    def block_no_token(self):
        logger.error(f"[{self}] blocked, we don't have a token for the user {self.user}")
        self.message = "We don't have an API token for the user"
        self.status = self.STATUS_BLOCKED
        self.save()

    def block_by(self, command):
        logger.warn(f"[{self}] blocked by {command}")
        self.status = self.STATUS_BLOCKED
        self.save()

    @property 
    def is_running(self):
        return self.status == Batch.STATUS_RUNNING

<<<<<<< HEAD
=======
    @property 
    def is_stopped(self):
        return self.status == Batch.STATUS_STOPPED

    @property 
    def is_initial(self):
        return self.status == Batch.STATUS_INITIAL

    @property
    def is_initial_or_running(self):
        return self.is_initial or self.is_running

>>>>>>> 4a661550

class BatchCommand(models.Model):
    """
    Individual command from a batch
    """

    STATUS_ERROR = -1
    STATUS_INITIAL = 0
    STATUS_RUNNING = 1
    STATUS_DONE = 2

    STATUS_CHOICES = (
        (STATUS_ERROR, _("Error")), 
        (STATUS_INITIAL, _("Initial")), 
        (STATUS_RUNNING, _("Running")), 
        (STATUS_DONE, _("Done"))
    )

    ACTION_CREATE = 0
    ACTION_ADD = 1
    ACTION_REMOVE = 2
    ACTION_MERGE = 3

    ACTION_CHOICES = (
        (ACTION_CREATE, "CREATE"),
        (ACTION_ADD, "ADD"),
        (ACTION_REMOVE, "REMOVE"),
        (ACTION_MERGE, "MERGE")
    )

    batch = models.ForeignKey(Batch, null=False, on_delete=models.CASCADE)
    action = models.IntegerField(default=ACTION_CREATE, choices=ACTION_CHOICES, null=False, blank=False)
    index = models.IntegerField()
    json = models.JSONField()
    status = models.IntegerField(default=STATUS_INITIAL, choices=STATUS_CHOICES, null=False, db_index=True)
    raw = models.TextField()
    message = models.TextField(blank=True, null=True)
    created = models.DateTimeField(auto_now_add=True)
    modified = models.DateTimeField(auto_now=True)
    value_type_verified = models.BooleanField(default=False)
    response_json = models.JSONField(default=dict)

    def __str__(self):
        return f"Batch #{self.batch.pk} Command #{self.pk}"

    @property
    def entity_info(self):
        entity_id = self.entity_id()
        return f"[{entity_id}]" if entity_id else ""

    def entity_id(self):
        item = self.json.get("item", None)
        if item:
            return item
        return self.json.get("entity", {}).get("id", None)

    def set_entity_id(self, value):
        if self.json.get("item", None):
            self.json["item"] = value
        elif self.json.get("entity", {}).get("id", None):
            self.json["entity"]["id"] = value
        else:
            raise ValueError("This command has no entity to update its id.")

    @property
    def status_info(self):
        return self.get_status_display().upper()

    @property
    def language(self):
        return self.json.get("language", "")

    @property
    def sitelink(self):
        return self.json.get("site", "")

    @property
    def what(self):
        if not hasattr(self, "_what"):
            self._what = self.json.get("what", "").upper()
        return self._what

    @property
    def prop(self):
        return self.json.get("property", "") 

    @property
    def type(self):
        return self.json.get("type", "").upper()

    @property
    def value(self):
        return self.json.get("value", {}).get("value", "")

    @property
    def value_type(self):
        return self.json.get("value", {}).get("type", "")

    def qualifiers(self):
        return self.json.get("qualifiers", [])

    def references(self):
        return self.json.get("references", [])

    def reference_parts(self):
        parts = []
        for ref in self.references():
            parts.extend(ref)
        return parts

    def is_add(self):
        return self.action == BatchCommand.ACTION_ADD

    def is_add_statement(self):
        return self.is_add() and self.what == "STATEMENT"

    def is_add_label_description_alias(self):
        return self.is_add() and self.what in ["DESCRIPTION", "LABEL", "ALIAS"]

    def is_add_sitelink(self):
        return self.is_add() and self.what == "SITELINK"

    def is_create(self):
        return self.action == BatchCommand.ACTION_CREATE

    def is_create_item(self):
        return self.is_create() and self.type == "ITEM"

    def is_create_property(self):
        return self.is_create() and self.type == "PROPERTY"

    def is_remove(self):
        return self.action == BatchCommand.ACTION_REMOVE

    def is_remove_statement_by_id(self):
        return self.is_remove() and self.what == "STATEMENT" and "id" in self.json.keys()

    def is_remove_statement_by_value(self):
        return self.is_remove() and self.what == "STATEMENT" and "id" not in self.json.keys()

    def is_add_or_remove_command(self):
        return self.action in [BatchCommand.ACTION_ADD, BatchCommand.ACTION_REMOVE]

    def is_merge_command(self):
        return self.action == BatchCommand.ACTION_MERGE

    def is_label_alias_description_command(self):
        return self.what in ["DESCRIPTION", "LABEL", "ALIAS"]

    def is_sitelink_command(self):
        return self.what == "SITELINK"

    def is_error_status(self):
        return self.status == BatchCommand.STATUS_ERROR

    def response_id(self):
        """
        Returns the response's id.            

        It is the created entity id when in a CREATE action.
        """
        return self.response_json.get("id")

    def update_last_id(self, last_id=None):
        """
        Updates this command's entity id, if it's LAST, to the argument.
        """
        if self.entity_id() == "LAST" and last_id is not None:
            self.set_entity_id(last_id)
            self.save()

    def run(self, client: Client):
        """
        Sends the command to the Wikidata API. This method should not raise exceptions.
        """
        # Ignore when not INITIAL
        if self.status != BatchCommand.STATUS_INITIAL:
            return

        self._start()

        if self.entity_id() == "LAST":
            self._error("LAST could not be evaluated.")
            return

        try:
            self.send_to_api(client)
            self._finish()
        except (ApiException, Exception) as e:
            message = getattr(e, "message", str(e))
            self._error(message)

    def send_to_api(self, client: Client):
        self.verify_value_types(client)
        self.response_json = ApiCommandBuilder(self, client).build_and_send()

    def _start(self):
        logger.debug(f"[{self}] running...")
        self.status = BatchCommand.STATUS_RUNNING
        self.save()

    def _finish(self):
        logger.info(f"[{self}] finished")
        self.status = BatchCommand.STATUS_DONE
        self.save()

    def _error(self, message):
        logger.error(f"[{self}] error: {message}")
        self.message = message
        self.status = BatchCommand.STATUS_ERROR
        self.save()

    def get_label(self, client: Client, preferred_language="en"):
        """
        Obtains the label for the entity of this command.

        If there is no initial entity, like in a CREATE command, it will return None.

        Using the entity's entity id, will obtain the labels from the API.

        The prefered language will be used at first. If there is no label for the
        preferred language, it will use the english label.
        """
        id = self.entity_id()

        if id is None or id == "LAST":
            return id

        labels = client.get_labels(id)

        preferred = labels.get(preferred_language)

        if not preferred and preferred_language != "en":
            return labels.get("en")
        else:
            return preferred

    def verify_value_types(self, client: Client):
        """
        Checks if the supplied value type is allowed by the property's required value type.

        Makes that check for the statement and for qualifiers and references.

        It sets the status to ERROR if the value type is invalid, updates the message,
        and raises InvalidPropertyValueType.

        Only makes sense in commands that require value type verification
        (see self._should_verify_value_types)

        # Raises

        - InvalidPropertyValueType: when the value type is not valid.
        """
        if self.should_verify_value_types():
            try:
                client.verify_value_type(self.prop, self.value_type)
                for q in self.qualifiers():
                    client.verify_value_type(q["property"], q["value"]["type"])
                for p in self.reference_parts():
                    client.verify_value_type(p["property"], p["value"]["type"])
            except InvalidPropertyValueType as e:
                self._error(e.message)
                raise e

        self.value_type_verified = True
        self.save()

    def should_verify_value_types(self):
        """
        Checks if this command needs value type verification.

        1) It needs to be not verified yet, of course.

        2) It needs if it is of the following types/actions:

        - Statement addition
        """
        is_not_verified_yet = not self.value_type_verified
        is_needed_actions = self.is_add_statement()
        return is_not_verified_yet and is_needed_actions

    class Meta:
        verbose_name = _("Batch Command")
        verbose_name_plural = _("Batch Commands")
        index_together = (
            ('batch', 'index')
        )<|MERGE_RESOLUTION|>--- conflicted
+++ resolved
@@ -106,11 +106,6 @@
 
     def stop(self):
         logger.debug(f"[{self}] stop...")
-<<<<<<< HEAD
-        self.status = self.STATUS_STOPPED
-        self.save()
-
-=======
         self.message = f"Batch stopped processing by owner at {datetime.now()}"
         self.status = self.STATUS_STOPPED
         self.save()
@@ -122,7 +117,6 @@
             self.status = self.STATUS_INITIAL
             self.save()
 
->>>>>>> 4a661550
     def block_no_token(self):
         logger.error(f"[{self}] blocked, we don't have a token for the user {self.user}")
         self.message = "We don't have an API token for the user"
@@ -138,8 +132,6 @@
     def is_running(self):
         return self.status == Batch.STATUS_RUNNING
 
-<<<<<<< HEAD
-=======
     @property 
     def is_stopped(self):
         return self.status == Batch.STATUS_STOPPED
@@ -152,7 +144,6 @@
     def is_initial_or_running(self):
         return self.is_initial or self.is_running
 
->>>>>>> 4a661550
 
 class BatchCommand(models.Model):
     """
