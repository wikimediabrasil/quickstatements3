
import re

from decimal import Decimal

class ParserException(Exception):
    def __init__(self, message):
        super(ParserException, self).__init__(message)
        self.message = message


class BaseParser(object):
    """
    Base parser. Can parse basic data ids for wikidata
    """
    def is_valid_property_id(self, value):
        """
        Returns True if value is a valid PROPERTY ID
        PXXXX
        """
        return value is not None and re.match("^P\\d+$", value) is not None

    def is_valid_source_id(self, value):
        """
        Returns True if value is a valid SOURCE ID
        SXXXX
        """
        return value is not None and re.match("^S\\d+$", value) is not None

    def is_valid_lexeme_id(self, value):
        """
        Returns True if value is a valid LEXEME ID
        LXXXX
        """
        return value is not None and re.match("^L\\d+$", value) is not None

    def is_valid_form_id(self, value):
        """
        Returns True if value is a valid FORM ID
        LXXXX-FXXXX
        """
        return value is not None and re.match("^L\\d+\\-F\\d+", value) is not None

    def is_valid_sense_id(self, value):
        """
        Returns True if value is a valid SENSE ID
        LXXXX-SXXXX
        """
        return value is not None and re.match("^L\\d+\\-S\\d+", value) is not None

    def is_valid_item_id(self, value):
        """
        Returns True if value is a valid ITEM ID
        QXXXXX
        MXXXXX
        """
        return value is not None and (
            re.match("^Q\\d+$", value) is not None or re.match("^M\\d+$", value) is not None
        )

    def is_valid_label(self, value):
        """
        Returns True if value is a valid label
        Len
        Lpt
        """
        return value is not None and re.match("^L[a-z]{2}$", value) is not None

    def is_valid_alias(self, value):
        """
        Returns True if value is a valid alias
        Aen
        Apt
        """
        return value is not None and re.match("^A[a-z]{2}$", value) is not None

    def is_valid_description(self, value):
        """
        Returns True if value is a valid description
        Den
        Dpt
        """
        return value is not None and re.match("^D[a-z]{2}$", value) is not None

    def is_valid_sitelink(self, value):
        """
        Returns True if value is a valid sitelink
        Swiki
        """
        return value is not None and re.match("^S[a-z]+$", value) is not None

    def get_entity_type(self, entity):
        """
        Detects the entity type based on the pattern. 
        Returns item, property, lexeme, form, sense if its a valid pattern.
        Returns None otherwise
        """
        if entity is not None:
            if entity == "LAST" or self.is_valid_item_id(entity):
                return "item"
            if self.is_valid_property_id(entity):
                return "property"
            if self.is_valid_lexeme_id(entity):
                return "lexeme"
            if self.is_valid_form_id(entity):
                return "form"
            if self.is_valid_sense_id(entity):
                return "sense"
            if self.is_valid_alias(entity):
                return "alias"
            if self.is_valid_description(entity):
                return "description"
            if self.is_valid_label(entity):
                return "label"
            if self.is_valid_sitelink(entity):
                return "sitelink"
        return None

    def convert_to_utf8(self, s):
        if isinstance(s, str):
            return s.encode("utf-8").decode("utf-8")
        return s

    def parse_value_somevalue_novalue(self, v):
        """
        Returns somevalue data if v matches somevalue or novalue 
        Returns None otherwise
        """
        if v in ["somevalue", "novalue"]:
            return {"value": v, "type": v}
        return None

    def parse_value_item(self, v): 
        """
        Returns ITEM data if v matches a valid item id:

        Q1234
        M1234

        Returns None otherwise
        """
        if v == "LAST":
            return {"type": "wikibase-entityid", "value": "LAST"}
        if self.is_valid_item_id(v):
            return {"type": "wikibase-entityid", "value": v.upper()}
        return None

    def parse_value_string(self, v):
        """
        Returns string data if v matches a text value, that must be in double quotes:

        "Some text"
        "Algum texto"

        Returns None otherwise
        """
        string_match = re.match(r'^"(.*)"$', v)
        if string_match:
            return {"type": "string", "value": self.convert_to_utf8(string_match.group(1)).strip()}
        return None

    def parse_value_monolingualtext(self, v):
        """
        Returns monolingualtext data if v matches a monolingual text value:

        en:"Some text"
        pt:"Algum texto"

        Returns None otherwise
        """
        monolingualtext_match = re.match(r'^([a-z_-]+):"(.*)"$', v)
        if monolingualtext_match:
            return {
                "type": "monolingualtext",
                "value": {
                    "language": monolingualtext_match.group(1),
                    "text": self.convert_to_utf8(monolingualtext_match.group(2)).strip(),
                },
            }
        return None

    def parse_value_url(self, v):
        """
        Returns url data if v matches a monolingual text value:

        en:"Some text"
        pt:"Algum texto"

        Returns None otherwise
        """
        url_match = re.match(r'^"""(http(s)?:.*)"""$', v)
        if url_match:
            return {
                "type": "url",
                "value": url_match.group(1)
            }
        return None

    def parse_value_commons_media_file(self, v):
        """
        Returns commons media data if v matches a monolingual text value:

        \"\"\"Some tex.jpg\"\"\"

        Returns None otherwise
        """
        url_match = re.match(r'^"""(.*\.(?:jpg|JPG|jpeg|JPEG|png|PNG))"""$', v)
        if url_match:
            return {
                "type": "commonsMedia",
                "value": url_match.group(1)
            }
        return None

    def parse_value_external_id(self, v):
        """
        Returns external-id data if v matches a monolingual text value:

        \"\"\"myid\"\"\"

        Returns None otherwise
        """
        id_match = re.match(r'^"""(.*)"""$', v)
        if id_match:
            return {
                "type": "external-id",
                "value": id_match.group(1)
            }
        return None

    def parse_value_time(self, v):
        """
        Returns quantity data if v matches a time value

        +1967-01-17T00:00:00Z/11

        Returns None otherwise
        """
        time_match = re.match(r"^([+-]{0,1})(\d+)-(\d\d)-(\d\d)T(\d\d):(\d\d):(\d\d)Z\/{0,1}(\d*)(\/J){0,1}$", v)
        if time_match:
            prec = 9
            if time_match.group(8):
                prec = int(time_match.group(8))
            is_julian = time_match.group(9) is not None
            if is_julian:
                v = re.sub(r"/J$", "", v)
            return {
                "type": "time",
                "value": {
                    "time": re.sub(r"/\d+$", "", v),
                    "timezone": 0,
                    "before": 0,
                    "after": 0,
                    "precision": prec,
                    "calendarmodel": "http://www.wikidata.org/entity/Q1985786"
                    if is_julian
                    else "http://www.wikidata.org/entity/Q1985727",
                },
            }
        return None

    def parse_value_location(self, v):
        """
        Returns geolocation data if v matches @LAT/LON

        @43.26193/10.92708

        Returns None otherwise
        """
        gps_match = re.match(r"^\@\s*([+-]{0,1}[0-9.]+)\s*\/\s*([+-]{0,1}[0-9.]+)$", v)
        if gps_match:
            return {
                "type": "globecoordinate",
                "value": {
                    "latitude": gps_match.group(1),
                    "longitude": gps_match.group(2),
                    "precision": "0.000001",
                    "globe": "http://www.wikidata.org/entity/Q2",
                },
            }
        return None

    def parser_value_quantity(self, v):
        """
        Returns quantity data if v matches one of the following format:

        10, 10U11573, 1.2~0.3

        Returns None otherwise
        """
        quantity_match = re.match(r"^([\+\-]{0,1}\d+(\.\d+){0,1})(U(\d+)){0,1}$", v)
        if quantity_match:
<<<<<<< HEAD
            value = Decimal(quantity_match.group(1))
            return {
                "type": "quantity",
                "value": {
                    "amount": str(value),
=======
            unit = quantity_match.group(4)
            return {
                "type": "quantity",
                "value": {
                    "amount": quantity_match.group(1),
                    "unit": unit if unit else "1",
>>>>>>> 30553da1
                },
            }

        quantity_error_match = re.match(
            r"^([\+\-]{0,1}\d+(\.\d+){0,1})\s*~\s*([\+\-]{0,1}\d+(\.\d+){0,1})(U(\d+)){0,1}$", v
        )
        if quantity_error_match:
<<<<<<< HEAD
            value = Decimal(quantity_error_match.group(1))
            error = Decimal(quantity_error_match.group(3))
            return {
                "type": "quantity",
                "value": {
                    "amount": str(value),
                    "upperBound": str(value + error),
                    "lowerBound": str(value - error),
=======
            value = float(quantity_error_match.group(1))
            error = float(quantity_error_match.group(3))
            unit = quantity_error_match.group(6)
            return {
                "type": "quantity",
                "value": {
                    "amount": quantity_error_match.group(1),
                    "upperBound": value + error,
                    "lowerBound": value - error,
                    "unit": unit if unit else "1",
>>>>>>> 30553da1
                },
            }
        return None

    def parse_value(self, v):
        """
        Try to detect if v is a valid item id, somevalue, novalue, text, monolingual text, time, location or quantity.
        Returns None otherwise
        """
        v = v.strip()
        for fn in [
            self.parse_value_somevalue_novalue, 
            self.parse_value_item,
            self.parse_value_url,
            self.parse_value_commons_media_file,
            self.parse_value_external_id,
            self.parse_value_monolingualtext,
            self.parse_value_string,
            self.parse_value_time,
            self.parse_value_location,
            self.parser_value_quantity,
        ]:
            ret = fn(v)
            if ret is not None:
                return ret
        return None<|MERGE_RESOLUTION|>--- conflicted
+++ resolved
@@ -183,8 +183,8 @@
         """
         Returns url data if v matches a monolingual text value:
 
-        en:"Some text"
-        pt:"Algum texto"
+        \"\"\"https://www.google.com\"\"\"
+        \"\"\"http://www.google.com\"\"\"
 
         Returns None otherwise
         """
@@ -290,20 +290,13 @@
         """
         quantity_match = re.match(r"^([\+\-]{0,1}\d+(\.\d+){0,1})(U(\d+)){0,1}$", v)
         if quantity_match:
-<<<<<<< HEAD
-            value = Decimal(quantity_match.group(1))
-            return {
-                "type": "quantity",
-                "value": {
-                    "amount": str(value),
-=======
             unit = quantity_match.group(4)
             return {
                 "type": "quantity",
                 "value": {
                     "amount": quantity_match.group(1),
                     "unit": unit if unit else "1",
->>>>>>> 30553da1
+
                 },
             }
 
@@ -311,27 +304,16 @@
             r"^([\+\-]{0,1}\d+(\.\d+){0,1})\s*~\s*([\+\-]{0,1}\d+(\.\d+){0,1})(U(\d+)){0,1}$", v
         )
         if quantity_error_match:
-<<<<<<< HEAD
             value = Decimal(quantity_error_match.group(1))
             error = Decimal(quantity_error_match.group(3))
+            unit = quantity_error_match.group(6)
             return {
                 "type": "quantity",
                 "value": {
                     "amount": str(value),
                     "upperBound": str(value + error),
                     "lowerBound": str(value - error),
-=======
-            value = float(quantity_error_match.group(1))
-            error = float(quantity_error_match.group(3))
-            unit = quantity_error_match.group(6)
-            return {
-                "type": "quantity",
-                "value": {
-                    "amount": quantity_error_match.group(1),
-                    "upperBound": value + error,
-                    "lowerBound": value - error,
                     "unit": unit if unit else "1",
->>>>>>> 30553da1
                 },
             }
         return None
