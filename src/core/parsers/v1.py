--- conflicted
+++ resolved
@@ -218,13 +218,9 @@
                 message = e.message
                 action = BatchCommand.ACTION_CREATE
 
-<<<<<<< HEAD
+            user_summary = command.pop("summary", None)
+
             bc = BatchCommand(
-                batch=batch, index=index, action=action, json=command, raw=raw_command, status=status, message=message
-=======
-            user_summary = command.pop("summary", None)
-
-            BatchCommand.objects.create(
                 batch=batch,
                 index=index,
                 action=action,
@@ -233,8 +229,8 @@
                 status=status,
                 message=message,
                 user_summary=user_summary,
->>>>>>> 694ca18c
             )
+
             batch.add_preview_command(bc)
 
         return batch