"""
URL configuration for qsts3 project.

The `urlpatterns` list routes URLs to views. For more information please see:
    https://docs.djangoproject.com/en/5.0/topics/http/urls/
Examples:
Function views
    1. Add an import:  from my_app import views
    2. Add a URL to urlpatterns:  path('', views.home, name='home')
Class-based views
    1. Add an import:  from other_app.views import Home
    2. Add a URL to urlpatterns:  path('', Home.as_view(), name='home')
Including another URLconf
    1. Import the include() function: from django.urls import include, path
    2. Add a URL to urlpatterns:  path('blog/', include('blog.urls'))
"""

from django.contrib import admin
from django.shortcuts import redirect
from django.urls import include, path


def redirect_to_login(request):
    return redirect("/auth/login/")


from web import views

urlpatterns = [
<<<<<<< HEAD
    path('admin/', admin.site.urls),
    path("", views.home),
    path("batches", views.last_batches),
    path("batches/<str:user>", views.last_batches_by_user),
    path("batch/<int:pk>", views.batch),
=======
    path("admin/", admin.site.urls),
    path("", redirect_to_login),
    path("", include("web.urls")),
>>>>>>> 442cc414
]<|MERGE_RESOLUTION|>--- conflicted
+++ resolved
@@ -24,18 +24,7 @@
     return redirect("/auth/login/")
 
 
-from web import views
-
 urlpatterns = [
-<<<<<<< HEAD
-    path('admin/', admin.site.urls),
-    path("", views.home),
-    path("batches", views.last_batches),
-    path("batches/<str:user>", views.last_batches_by_user),
-    path("batch/<int:pk>", views.batch),
-=======
     path("admin/", admin.site.urls),
-    path("", redirect_to_login),
     path("", include("web.urls")),
->>>>>>> 442cc414
 ]